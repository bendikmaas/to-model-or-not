--- conflicted
+++ resolved
@@ -21,11 +21,7 @@
   --use_priority \
   --use_max_priority \
   --amp_type 'torch_amp' \
-<<<<<<< HEAD
-  --info 'MuZero-V0' \
-=======
   --info 'EfficientZero-V3' \
->>>>>>> 73a9b363
   --record_video \
   --auto_resume \
   --object_store_mem=1000000000