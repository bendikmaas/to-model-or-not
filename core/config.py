import os
import time
import torch
import re
import sys

import numpy as np

from core.game import Game


class DiscreteSupport(object):
    def __init__(self, min: int, max: int, delta=1.):
        assert min < max
        self.min = min
        self.max = max
        self.range = np.arange(min, max + 1, delta)
        self.size = len(self.range)
        self.delta = delta

    def range_tensor(self, device='cpu'):
        return torch.arange(self.min, self.max + 1, self.delta, device=device)


class BaseConfig(object):

    def __init__(
        self,
        training_steps: int,
        last_steps: int,
        test_interval: int,
        test_episodes: int,
        checkpoint_interval: int,
        target_model_interval: int,
        save_ckpt_interval: int,
        recording_interval: int,
        log_interval: int,
        vis_interval: int,
        max_moves: int,
        test_max_moves: int,
        history_length: int,
        discount: float,
        dirichlet_alpha: float,
        value_delta_max: float,
        epsilon_max: float,
        epsilon_min: float,
        num_simulations: int,
        batch_size: int,
        td_steps: int,
        num_actors: int,
        lr_warm_up: float,
        lr_init: float,
        lr_decay_rate: float,
        lr_decay_steps: float,
        start_transitions: int,
        auto_td_steps_ratio: float = 0.3,
        total_transitions: int = 100 * 1000,
<<<<<<< HEAD
        transition_num: float = 25,
        model_free: bool = False,
        do_consistency: bool = False,
        do_reconstruction: bool = False,
=======
        replay_buffer_size: float = 25,
        do_consistency: bool = True,
        do_reconstruction: bool = True,
>>>>>>> 921fb300
        use_value_prefix: bool = False,
        off_correction: bool = False,
        gray_scale: bool = False,
        episode_life: bool = False,
        change_temperature: bool = True,
        init_zero: bool = False,
        state_norm: bool = False,
        clip_reward: bool = False,
        random_start: bool = True,
        cvt_string: bool = False,
        image_based: bool = False,
        frame_skip: int = 1,
        stacked_observations: int = 16,
        lstm_hidden_size: int = 64,
        lstm_horizon_len: int = 1,
        reward_loss_coeff: float = 1,
        value_loss_coeff: float = 1,
        policy_loss_coeff: float = 1,
        consistency_coeff: float = 1,
        reconstruction_coeff: float = 1,
        proj_hid: int = 256,
        proj_out: int = 256,
        pred_hid: int = 64,
        pred_out: int = 256,
        value_support: DiscreteSupport = DiscreteSupport(-300, 300, delta=1),
        reward_support: DiscreteSupport = DiscreteSupport(-300, 300, delta=1),
    ):
        """Base Config for EfficietnZero
        Parameters
        ----------
        training_steps: int
            training steps while collecting data
        last_steps: int
            training steps without collecting data after @training_steps;
            So total training steps = training_steps + last_steps
        test_interval: int
            interval of testing
        test_episodes: int
            episodes of testing
        checkpoint_interval: int
            interval of updating the models for self-play
        target_model_interval: int
            interval of updating the target models for reanalyzing
        save_ckpt_interval: int
            interval of saving models
        log_interval: int
            interval of logging
        vis_interval: int
            interval of visualizations for some distributions and loggings
        max_moves: int
            max number of moves for an episode
        test_max_moves: int
            max number of moves for an episode during testing (in training stage),
            set this small to make sure the game will end faster.
        history_length: int
            horizons of each stored history trajectory.
            The horizons of Atari games are quite large. Split the whole trajectory into several history blocks.
        discount: float
            discount of env
        dirichlet_alpha: float
            dirichlet alpha of exploration noise in MCTS.
            Smaller -> more exploration
        value_delta_max: float
            the threshold in the minmax normalization of Q-values in MCTS.
            See the soft minimum-maximum updates in Appendix.
        num_simulations: int
            number of simulations in MCTS
        batch_size: int,
            batch size
        td_steps: int
            td steps for bootstrapped value targets
        num_actors: int
            number of self-play actors
        lr_warm_up: float
            rate of learning rate warm up
        lr_init: float
            initial lr
        lr_decay_rate: float
            how much lr drops every time
            lr -> lr * lr_decay_rate
        lr_decay_steps: float
            lr drops every lr_decay_steps
        start_transitions: int
            least transition numbers to start the training steps ( larger than batch size)
        auto_td_steps_ratio: float
            ratio of short td steps, samller td steps for older trajectories.
            auto_td_steps = auto_td_steps_ratio * training_steps
            See the details of off-policy correction in Appendix.
        total_transitions: int
            total number of collected transitions. (100k setting)
        replay_buffer_size: float
            capacity of transitions in replay buffer
        model_free: bool
            True -> model-free training
        do_consistency: bool
            True -> use temporal consistency
        do_reconstruction: bool
            True -> train to reconstruct original observations from hidden states
        use_value_prefix: bool = True,
            True -> predict value prefix
        off_correction: bool
            True -> use off-policy correction
        gray_scale: bool
            True -> use gray image observation
        episode_life: bool
            True -> one life in atari games
        change_temperature: bool
            True -> change temperature of visit count distributions
        init_zero: bool
            True -> zero initialization for the last layer of mlps
        state_norm: bool
            True -> normalization for hidden states
        clip_reward: bool
            True -> clip the reward, reward -> sign(reward)
        random_start: bool
            True -> random actions in self-play before startng training
        cvt_string: bool
            True -> convert the observation into string in the replay buffer
        image_based: bool
            True -> observation is image based
        frame_skip: int
            number of frame skip
        stacked_observations: int
            number of frame stack
        lstm_hidden_size: int
            dim of lstm hidden
        lstm_horizon_len: int
            horizons of value prefix prediction, 1 <= lstm_horizon_len <= num_unroll_steps
        reward_loss_coeff: float
            coefficient of reward loss
        value_loss_coeff: float
            coefficient of value loss
        policy_loss_coeff: float
            coefficient of policy loss
        consistency_coeff: float
            coefficient of consistency loss
        proj_hid: int
            dim of projection hidden layer
        proj_out: int
            dim of projection output layer
        pred_hid: int
            dim of projection head (prediction) hidden layer
        pred_out: int
            dim of projection head (prediction) output layer
        value_support: DiscreteSupport
            support of value to represent the value scalars
        reward_support: DiscreteSupport
            support of reward to represent the reward scalars
        """
        # Self-Play
        self.action_space_size = None
        self.num_actors = num_actors
        self.model_free = model_free
        self.do_consistency = do_consistency
        self.do_reconstruction = do_reconstruction
        self.use_value_prefix = use_value_prefix
        self.off_correction = off_correction
        self.gray_scale = gray_scale
        self.auto_td_steps_ratio = auto_td_steps_ratio
        self.episode_life = episode_life
        self.change_temperature = change_temperature
        self.init_zero = init_zero
        self.state_norm = state_norm
        self.clip_reward = clip_reward
        self.random_start = random_start
        self.cvt_string = cvt_string
        self.image_based = image_based

        self.max_moves = max_moves
        self.test_max_moves = test_max_moves
        self.history_length = history_length
        self.num_simulations = num_simulations
        self.discount = discount
        self.max_grad_norm = 5

        # testing arguments
        self.test_interval = test_interval
        self.recording_interval = recording_interval
        self.test_episodes = test_episodes

        # Root prior exploration noise.
        self.value_delta_max = value_delta_max
        self.root_dirichlet_alpha = dirichlet_alpha
        self.root_exploration_fraction = 0.25
        
        # Epsilon-greedy
        self.epsilon_max = epsilon_max
        self.epsilon_min = epsilon_min
        self.epsilon_decay_rate = (epsilon_max - epsilon_min) / training_steps

        # UCB formula
        self.pb_c_base = 19652
        self.pb_c_init = 1.25

        # Training
        self.training_steps = training_steps
        self.last_steps = last_steps
        self.checkpoint_step = 0 # num steps completed by last checkpoint
        self.checkpoint_interval = checkpoint_interval
        self.target_model_interval = target_model_interval
        self.save_ckpt_interval = save_ckpt_interval
        self.log_interval = log_interval
        self.vis_interval = vis_interval
        self.start_transitions = start_transitions
        self.total_transitions = total_transitions
        self.replay_buffer_size = replay_buffer_size
        self.batch_size = batch_size
        # unroll steps
        self.num_unroll_steps = 5
        self.td_steps = td_steps
        self.frame_skip = frame_skip
        self.stacked_observations = stacked_observations
        self.lstm_hidden_size = lstm_hidden_size
        self.lstm_horizon_len = lstm_horizon_len
        self.reward_loss_coeff = reward_loss_coeff
        self.value_loss_coeff = value_loss_coeff
        self.policy_loss_coeff = policy_loss_coeff
        self.consistency_coeff = consistency_coeff
        self.reconstruction_coeff = reconstruction_coeff
        self.device = 'cuda'
        self.exp_path = None  # experiment path
        self.debug = False
        self.model_path = None
        self.seed = None
        self.transforms = None
        self.value_support = value_support
        self.reward_support = reward_support

        # optimization control
        self.weight_decay = 1e-4
        self.momentum = 0.9
        self.lr_warm_up = lr_warm_up
        self.lr_warm_step = int(self.training_steps * self.lr_warm_up)
        self.lr_init = lr_init
        self.lr_decay_rate = lr_decay_rate
        self.lr_decay_steps = lr_decay_steps
        self.mini_infer_size = 64

        # replay buffer, priority related
        self.priority_prob_alpha = 0.6
        self.priority_prob_beta = 0.4
        self.prioritized_replay_eps = 1e-6

        # env
        self.num_image_channels = 3

        # contrastive arch
        self.proj_hid = proj_hid
        self.proj_out = proj_out
        self.pred_hid = pred_hid
        self.pred_out = pred_out

    def visit_softmax_temperature_fn(self, trained_steps):
        raise NotImplementedError
    
    def epsilon_fn(self, trained_steps):
        raise NotImplementedError

    def set_game(self, env_name):
        raise NotImplementedError

    def new_game(self, seed=None, env_idx=None, actor_rank=None, render_mode="rgb_array",
                 record_video=False, save_path=None, recording_interval=None, test=False, final_test=False) -> Game:
        """ returns a new instance of the game"""
        raise NotImplementedError

    def get_uniform_network(self):
        raise NotImplementedError

    def scalar_loss(self, prediction, target):
        raise NotImplementedError

    def scalar_transform(self, x):
        """ Reference from MuZerp: Appendix F => Network Architecture
        & Appendix A : Proposition A.2 in https://arxiv.org/pdf/1805.11593.pdf (Page-11)
        """
        delta = self.value_support.delta
        assert delta == 1
        epsilon = 0.001
        sign = torch.ones(x.shape).float().to(x.device)
        sign[x < 0] = -1.0
        output = sign * (torch.sqrt(torch.abs(x / delta) + 1) - 1) + epsilon * x / delta
        return output

    def inverse_reward_transform(self, reward_logits):
        return self.inverse_scalar_transform(reward_logits, self.reward_support)

    def inverse_value_transform(self, value_logits):
        return self.inverse_scalar_transform(value_logits, self.value_support)

    def inverse_scalar_transform(self, logits, scalar_support: DiscreteSupport):
        """ Reference from MuZerp: Appendix F => Network Architecture
        & Appendix A : Proposition A.2 in https://arxiv.org/pdf/1805.11593.pdf (Page-11)
        """
        delta = self.value_support.delta
        value_probs = torch.softmax(logits, dim=1)
        value_support = scalar_support.range_tensor(device=value_probs.device)
        value_support = value_support.view(1, value_probs.shape[1]).expand(value_probs.shape[0], -1)
        value_support.shape
        value = (value_support * value_probs).sum(1, keepdim=True) / delta

        epsilon = 0.001
        sign = torch.ones(value.shape, dtype=torch.float, device=value.device)
        sign[value < 0] = -1.0
        output = (((torch.sqrt(1 + 4 * epsilon * (torch.abs(value) + 1 + epsilon)) - 1) / (2 * epsilon)) ** 2 - 1)
        output = sign * output * delta

        nan_part = torch.isnan(output)
        output[nan_part] = 0.
        output[torch.abs(output) < epsilon] = 0.
        return output

    def value_phi(self, x):
        return self._phi(x, self.value_support.min, self.value_support.max, self.value_support.size)

    def reward_phi(self, x):
        return self._phi(x, self.reward_support.min, self.reward_support.max, self.reward_support.size)

    def _phi(self, x, min, max, set_size: int):
        delta = self.value_support.delta

        x.clamp_(min, max)
        x_low = x.floor()
        x_high = x.ceil()
        p_high = x - x_low
        p_low = 1 - p_high

        target = torch.zeros(x.shape[0], x.shape[1], set_size).to(x.device)
        x_high_idx, x_low_idx = x_high - min / delta, x_low - min / delta
        target.scatter_(2, x_high_idx.long().unsqueeze(-1), p_high.unsqueeze(-1))
        target.scatter_(2, x_low_idx.long().unsqueeze(-1), p_low.unsqueeze(-1))
        return target

    def get_hparams(self):
        # get all the hyper-parameters
        hparams = {}
        for k, v in self.__dict__.items():
            if 'path' not in k and (v is not None):
                hparams[k] = v
        return hparams

    def set_config(self, args):
        # reset config from the args
        self.case = args.case
        self.seed = args.seed
        if not args.use_priority:
            self.priority_prob_alpha = 0
        self.amp_type = args.amp_type
        self.use_priority = args.use_priority
        self.use_max_priority = args.use_max_priority if self.use_priority else False
        self.debug = args.debug
        self.device = args.device
        self.cpu_actor = args.cpu_actor
        self.gpu_actor = args.gpu_actor
        self.gpu_mem = args.gpu_mem
        self.auto_resume = args.auto_resume
        self.p_mcts_num = args.p_mcts_num
        self.use_root_value = args.use_root_value
        self.set_game(args.env)

        if not self.do_consistency:
            self.consistency_coeff = 0
            self.augmentation = None
            self.use_augmentation = False

        if not self.do_reconstruction:
            self.reconstruction_coeff = 0

        if not self.use_value_prefix:
            self.lstm_horizon_len = 1

        if not self.off_correction:
            self.auto_td_steps = self.training_steps
        else:
            self.auto_td_steps = self.auto_td_steps_ratio * self.training_steps

        assert 0 <= self.lr_warm_up <= 0.1
        assert 1 <= self.lstm_horizon_len <= self.num_unroll_steps
        assert self.start_transitions >= self.batch_size

        # augmentation
        if self.consistency_coeff > 0 and args.use_augmentation:
            self.use_augmentation = True
            self.augmentation = args.augmentation
        else:
            self.use_augmentation = False

        if args.revisit_policy_search_rate is None or self.model_free:
            self.revisit_policy_search_rate = 0
        else:
            self.revisit_policy_search_rate = args.revisit_policy_search_rate
        

        localtime = time.asctime(time.localtime(time.time()))
        seed_tag = 'seed={}.img={}.av={}'.format(self.seed, self.image_based, self.agent_view)
        self.exp_path = os.path.join(args.result_dir, args.case, args.info, args.env, seed_tag)

        self.model_path = args.model_path or os.path.join(self.exp_path, 'model.p')
        self.model_dir = os.path.join(self.exp_path, 'model')

        if self.auto_resume:
            self.try_resume()

        return self.exp_path

    def try_resume(self):
        if not os.path.exists(self.model_dir):
            print("Could not find model path", self.model_dir, "Not resuming.")
            self.auto_resume = False
            return

        files = os.listdir(self.model_dir)
        if len(files) == 0:
            print("Could not find models in path", self.model_dir, "Not resuming.")
            self.auto_resume = False
            return

        # Filter to only models
        files = [x for x in files if re.match(r'model_\d+\.p', x)]

        # Sort by checkpoint number
        checkpoints = [int(re.search(r'\d+', x).group()) for x in files]
        checkpoints, files = zip(*sorted(zip(checkpoints, files), reverse=True))

        self.model_path = os.path.join(self.model_dir, files[0])
        self.checkpoint_step = checkpoints[0]

        if self.checkpoint_step >= self.training_steps + self.last_steps:
            print("Model is fully trained already, exiting.")
            sys.exit(0)

        print("Resuming from model", self.model_path, "step", self.checkpoint_step)
        return<|MERGE_RESOLUTION|>--- conflicted
+++ resolved
@@ -55,16 +55,10 @@
         start_transitions: int,
         auto_td_steps_ratio: float = 0.3,
         total_transitions: int = 100 * 1000,
-<<<<<<< HEAD
-        transition_num: float = 25,
+        replay_buffer_size: float = 25,
         model_free: bool = False,
         do_consistency: bool = False,
         do_reconstruction: bool = False,
-=======
-        replay_buffer_size: float = 25,
-        do_consistency: bool = True,
-        do_reconstruction: bool = True,
->>>>>>> 921fb300
         use_value_prefix: bool = False,
         off_correction: bool = False,
         gray_scale: bool = False,
